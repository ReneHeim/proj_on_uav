--- conflicted
+++ resolved
@@ -1,9 +1,4 @@
-[bumpversion]
-<<<<<<< HEAD
-current_version = 0.9.2
-=======
 current_version = 0.10.0
->>>>>>> 56e2045b
 commit = True
 tag = True
 
