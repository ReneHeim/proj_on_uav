[bumpversion]
<<<<<<< HEAD
current_version = 0.2.16
=======
current_version = 0.3.0
>>>>>>> 20b05f62
commit = True
tag = True

[bumpversion:file:pyproject.toml]
search = version = "{current_version}"
replace = version = "{new_version}"

[bumpversion:file:README.md]
search = version: {current_version}
replace = version: {new_version}<|MERGE_RESOLUTION|>--- conflicted
+++ resolved
@@ -1,9 +1,5 @@
 [bumpversion]
-<<<<<<< HEAD
-current_version = 0.2.16
-=======
 current_version = 0.3.0
->>>>>>> 20b05f62
 commit = True
 tag = True
 
