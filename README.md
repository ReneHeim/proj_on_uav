# Multi-angular UAV Reflectance Extractor

[![CI](https://github.com/ReneHeim/proj_on_uav/workflows/CI/badge.svg)](https://github.com/ReneHeim/proj_on_uav/actions)
[![Codecov](https://codecov.io/gh/ReneHeim/proj_on_uav/graph/badge.svg)](https://app.codecov.io/gh/ReneHeim/proj_on_uav)
[![Python 3.10+](https://img.shields.io/badge/python-3.10+-blue.svg)](https://www.python.org/downloads/)
[![License](https://img.shields.io/badge/license-Apache%202-blue)](LICENSE)

## Overview

This repository provides a Python pipeline to extract multi-angular reflectance and geometry from UAV orthophotos, filter data spatially using polygons, and fit RPV models per plot and week.

<<<<<<< HEAD
version: 0.9.2
=======
version: 0.10.0
>>>>>>> 56e2045b

## Features

- **Multi-angular reflectance extraction** from UAV orthophotos
- **Spatial filtering** using polygon boundaries
- **RPV model fitting** for vegetation analysis
- **Comprehensive testing** with unit and E2E tests
- **Modern development tools** (pre-commit, CI/CD, type hints)
- **Cross-platform compatibility** (Linux, macOS, Windows)

## Quickstart

### Prerequisites

- Python 3.10 or higher
- [Agisoft Metashape Professional](https://www.agisoft.com/) (for ortophoto alignment)
### Installation

1. **Clone the repository:**
   ```bash
   git clone https://github.com/ReneHeim/proj_on_uav.git
   cd proj_on_uav
   ```

2. **Install dependencies:**
   ```bash
   # Using pip
   pip install -r requirements.txt

   # Or using the Makefile
   make install
   ```

3. **Install pre-commit hooks (optional but recommended):**
   ```bash
   pre-commit install
   ```

### Configuration

1. **Copy and edit the configuration file:**
   ```bash
   cp src/config_file_example.yml my_config.yml
   ```

2. **Edit `my_config.yml` with your data paths:**
   ```yaml
   base_path: '/path/to/your/data'
   inputs:
     date_time:
       start: "2024-12-07 12:00:00"
       time_zone: "Europe/Berlin"
     paths:
       cam_path: "{base_path}/cameras.txt"
       dem_path: "{base_path}/dem.tif"
       orthophoto_path: "{base_path}/orthophotos/*.tif"
       # ... other paths
   ```

## Input Data Requirements

### Required Files
- **DEM**: Digital Elevation Model as GeoTIFF
- **Orthophotos**: Multi-band orthophotos as GeoTIFF files
- **Camera positions**: Text file with camera metadata
- **Polygon file**: GeoPackage with plot boundaries
- **Ground truth coordinates**: CSV with sample locations

### Data Format
- **Orthophotos**: Multi-band GeoTIFF (typically 5 bands)
- **DEM**: Single-band GeoTIFF with same extent as orthophotos
- **Camera file**: Tab-separated with columns: PhotoID, X, Y, Z, Omega, Phi, Kappa, etc.
- **Polygons**: GeoPackage (.gpkg) with plot geometries
- **Coordinates**: CSV with columns: id, lon, lat

## Output

### Generated Files
- **Parquet files**: Per-image extracted data with reflectance and geometry
- **Filtered data**: Spectral-filtered datasets split by polygon
- **RPV results**: CSV files with fitted RPV parameters per plot and week
- **Plots**: Visualization of angles, bands, and filtering results

### Output Structure
```
output/
├── extract/              # Extracted per-pixel data
│   ├── IMG_0001_0.tif.parquet
│   └── ...
├── plots/                # Generated plots
│   ├── angles_data/      # Viewing angle plots
│   ├── bands_data/       # Band reflectance plots
│   └── ...
└── RPV_Results/          # RPV model results
    └── V5/
        └── rpv_week1_band1_results.csv
```


### Usage

#### Step 1: Extract Data
```bash
# Extract per-pixel data from orthophotos and DEM
python src/pipeline_extract_data.py --config my_config.yml

# With optional co-registration
python src/pipeline_extract_data.py --config my_config.yml --alignment

# Without polygon filtering
python src/pipeline_extract_data.py --config my_config.yml --no-polygon
```

#### Step 2: Apply Filters
```bash
# Apply spectral filters and split by polygon
python src/pipeline_filtering.py --config my_config.yml
```

#### Step 3: Fit RPV Models
```bash
# Fit RPV models for a specific band
python src/pipeline_modelling.py --config my_config.yml --band band1
```

#### Using Makefile (Alternative)
```bash
make extract    # Run extraction
make filter     # Run filtering
make rpv        # Run RPV modeling
```

## Testing

### Run Tests
```bash
# Run all tests
python -m pytest

# Run with coverage
python -m pytest --cov=src --cov-report=html

# Run specific test categories
python -m pytest tests/           # Unit tests
python -m pytest tests/e2e/       # End-to-end tests
python -m pytest tests/test_smoke.py  # CLI smoke tests
```

### Development Tools
```bash
make lint       # Run linting
make format     # Format code
make install    # Install dependencies
```

## Project Structure

```
proj_on_uav/
├── src/                    # Source code
│   ├── Common/            # Common utilities
│   │   ├── camera.py      # Camera position calculations
│   │   ├── config_object.py # Configuration management
│   │   ├── filters.py     # Spectral filters
│   │   ├── polygon_filtering.py # Spatial filtering
│   │   ├── raster.py      # Raster operations
│   │   └── rpv.py         # RPV model fitting
│   ├── Util/              # Utility functions
│   ├── 01_main_extract_data.py    # Main extraction script
│   ├── 02_filtering.py            # Filtering script
│   └── 03_RPV_modelling.py        # RPV modeling script
├── tests/                 # Test suite
│   ├── e2e/              # End-to-end tests
│   ├── test_*.py         # Unit tests
│   └── test_smoke.py     # CLI smoke tests
├── Documentation/         # Documentation
├── requirements.txt       # Python dependencies
├── pyproject.toml        # Project configuration
├── Makefile              # Development commands
└── README.md             # This file
```


## Contributing

1. Fork the repository
2. Create a feature branch: `git checkout -b feature-name`
3. Make your changes and add tests
4. Run tests: `python -m pytest`
5. Format code: `make format`
6. Commit: `git commit -m 'Add feature'`
7. Push: `git push origin feature-name`
8. Create a Pull Request

### Development Setup
```bash
# Install in development mode
pip install -e .

# Install pre-commit hooks
pre-commit install

# Run tests before committing
python -m pytest
```

## Troubleshooting

### Common Issues

1. **Import errors**: Ensure you're running from the project root
2. **Missing dependencies**: Run `pip install -r requirements.txt`
3. **File not found**: Check paths in your config file
4. **Memory issues**: Reduce `number_of_processor` in config
5. **Alignment errors**: Use `--alignment` flag for co-registration

### Getting Help

- Check the [Documentation](Documentation/) folder
- Review existing [Issues](https://github.com/ReneHeim/proj_on_uav/issues)
- Create a new issue with detailed error information

## Citation

If you use this software in your research, please cite:

```
Heim, R. HJ., Okole, N., Steppe, K., van Labeke, M.C., Geedicke, I., & Maes, W. H. (2024).
An applied framework to unlocking multi‑angular UAV reflectance data:
A case study for classification of plant parameters in maize (Zea mays).
Precision Agriculture. (accepted)
```

## License

This project is licensed under the MIT License - see the [LICENSE](LICENSE) file for details.

## Acknowledgments

- Development supported by [Your Institution]
- Built with [Polars](https://pola.rs/), [GeoPandas](https://geopandas.org/), and [Rasterio](https://rasterio.readthedocs.io/)<|MERGE_RESOLUTION|>--- conflicted
+++ resolved
@@ -9,11 +9,7 @@
 
 This repository provides a Python pipeline to extract multi-angular reflectance and geometry from UAV orthophotos, filter data spatially using polygons, and fit RPV models per plot and week.
 
-<<<<<<< HEAD
-version: 0.9.2
-=======
 version: 0.10.0
->>>>>>> 56e2045b
 
 ## Features
 
