[build-system]
requires = ["setuptools>=61.0", "wheel"]
build-backend = "setuptools.build_meta"

[project]
name = "proj_on_uav"
<<<<<<< HEAD
version = "0.2.16"
=======
version = "0.3.0"
>>>>>>> 20b05f62
description = "Multi-angular UAV reflectance extraction, filtering, and RPV modeling"
requires-python = ">=3.10"
dependencies = []

[project.entry-points.console_scripts]
uav-extract = "main_extract:main"
uav-filter = "filtering:main"
uav-rpv = "rpv_modelling:main"

[tool.setuptools.packages.find]
where = ["src"]

[tool.black]
line-length = 100
target-version = ["py311"]

[tool.isort]
profile = "black"

[tool.flake8]
max-line-length = 100
extend-ignore = ["E203", "W503"]<|MERGE_RESOLUTION|>--- conflicted
+++ resolved
@@ -4,11 +4,7 @@
 
 [project]
 name = "proj_on_uav"
-<<<<<<< HEAD
-version = "0.2.16"
-=======
 version = "0.3.0"
->>>>>>> 20b05f62
 description = "Multi-angular UAV reflectance extraction, filtering, and RPV modeling"
 requires-python = ">=3.10"
 dependencies = []
